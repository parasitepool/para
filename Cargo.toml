--- conflicted
+++ resolved
@@ -5,13 +5,6 @@
 homepage = "https://github.com/parasitepool/para"
 autotests = false
 
-<<<<<<< HEAD
-[features]
-default = ["miner"]
-miner = ["dep:rayon"]
-
-[dependencies]
-=======
 authors.workspace = true
 edition.workspace = true
 license.workspace = true
@@ -29,7 +22,6 @@
 rust-version = "1.89.0"
 
 [workspace.dependencies]
->>>>>>> 03787708
 anyhow = { version = "1.0.98", features = ["backtrace"] }
 bitcoin = { version = "0.32.7", features = ["rand", "serde"] }
 bitcoincore-rpc = "0.19.0"
@@ -56,7 +48,7 @@
 parking_lot = "0.12.4"
 primitive-types = "0.14.0"
 rand = "0.9.1"
-rayon = { version = "1.11.0", optional = true }
+rayon = "1.11.0" 
 reqwest = { version = "0.12.22", features = ["rustls-tls", "blocking", "json"] }
 rust-embed = "8.7.1"
 rustls = { version = "0.23.26", features = ["ring"] }
