<h1 align=center><code>para</code></h1>

<div align=center>
  <a href=https://crates.io/crates/para>
    <img src=https://img.shields.io/crates/v/para.svg alt="crates.io version">
  </a>
  <a href=https://github.com/parasitepool/para/actions/workflows/ci.yaml>
    <img src=https://github.com/parasitepool/para/actions/workflows/ci.yaml/badge.svg alt="build status">
  </a>
  <a href=https://github.com/parasitepool/para/releases>
    <img src=https://img.shields.io/github/downloads/parasitepool/para/total.svg alt=downloads>
  </a>
</div>
<br>

`para` is a command-line tool for miners and pools. It is experimental
software with no warranty. See [LICENSE](LICENSE) for more details.

This repository includes a modified fork of
[ckpool](https://bitbucket.org/ckolivas/ckpool/src/master/), which currently
runs on `parasite.wtf:42069`. For instructions on how to connect, please visit
[parasite.space](https://parasite.space?help).

In addition to adding a postgres database for share logging and some helpful
flags it modifies the coinbase payout logic found in `stratifier.c`. To glean
more information on the rationale behind that refer to [this
article](https://zkshark.substack.com/p/parasite-pool-igniting-the-mining).

```c 
// Generation value
g64 = COIN;
d64 = wb->coinbasevalue - COIN;
wb->coinb2bin[wb->coinb2len++] = 2 + wb->insert_witness;

u64 = (uint64_t*)&wb->coinb2bin[wb->coinb2len];
*u64 = htole64(g64);
wb->coinb2len += 8;

/* Coinb2 address goes here, takes up 23~25 bytes + 1 byte for length */

wb->coinb3len = 0;
wb->coinb3bin = ckzalloc(256 + wb->insert_witness * (8 + witnessdata_size + 2));

if (ckp->donvalid && ckp->donation > 0) {
    u64 = (uint64_t*)wb->coinb3bin;
    *u64 = htole64(d64);
    wb->coinb3len += 8;

    wb->coinb3bin[wb->coinb3len++] = sdata->dontxnlen;
    memcpy(wb->coinb3bin + wb->coinb3len, sdata->dontxnbin, sdata->dontxnlen);
    wb->coinb3len += sdata->dontxnlen;
}
```

`para` is more than just glue code around ckpool though. It implements a Rust
library for the Stratum protocol and includes helpful command-line tools that
measure ping, inspect block templates and mimic mining machines. To see a full
list of available commands just follow the instructions below and do `para
help`.

Setup Environment
-----------------

### Requirements:

* [Rust](#manual-install)
* [Just](https://github.com/casey/just?tab=readme-ov-file#installation)

#### Manual Install

Rust is required to build, test, and develop. To install: 

``` 
curl --proto '=https' --tlsv1.2 -sSf https://sh.rustup.rs | sh 
```

#### Bundled Environment

This repo includes a bundled development environment with
[Hermit](https://github.com/cashapp/hermit) that provides the above
requirements. 

```
. ./bin/activate-hermit
```

Build
-----

Clone the `para` repo:

```
git clone https://github.com/parasitepool/para.git
cd para
```

To build a specific version of `para`, first checkout that version:

```
git checkout <VERSION>
```

And finally to actually build `para`:

```
cargo build --release
```

Once built, the `para` binary can be found at `./target/release/para`.

`para` requires `rustc` version 1.90.0 or later. Run `rustc --version` to ensure
you have this version. Run `rustup update` to get the latest stable release.

You can also install `para` directly into your path by doing:

```
cargo install --path .
<<<<<<< HEAD
```

Build (Docs)
------------

```
cargo install mdbook mdbook-linkcheck
just build-docs
just serve-docs
```

Then you can customize CSS and javascript by following [this
guide](https://github.com/rust-lang/mdBook/tree/master/guide/src/format/theme)
and doing:

```
just init-mdbook-theme
```

This will create the default `mdbook` layout and CSS files inside
`docs/tmp/theme`, which you can then pick, chose and adapt and then copy into
`docs/theme` to tweak the defaults.
=======
```
>>>>>>> 8dc13a21
<|MERGE_RESOLUTION|>--- conflicted
+++ resolved
@@ -115,29 +115,4 @@
 
 ```
 cargo install --path .
-<<<<<<< HEAD
-```
-
-Build (Docs)
-------------
-
-```
-cargo install mdbook mdbook-linkcheck
-just build-docs
-just serve-docs
-```
-
-Then you can customize CSS and javascript by following [this
-guide](https://github.com/rust-lang/mdBook/tree/master/guide/src/format/theme)
-and doing:
-
-```
-just init-mdbook-theme
-```
-
-This will create the default `mdbook` layout and CSS files inside
-`docs/tmp/theme`, which you can then pick, chose and adapt and then copy into
-`docs/theme` to tweak the defaults.
-=======
-```
->>>>>>> 8dc13a21
+```