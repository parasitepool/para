[package]
name = "para"
description = "Parasite pool server"
version = "0.0.1"
edition = "2024"
authors = ["The Parasite Devs"]
homepage = "https://parasite.wtf"
autotests = false

[dependencies]
anyhow = { version = "1.0.98", features = ["backtrace"] }
axum = { version = "0.8.3", features = ["http2"] }
axum-server = "0.7.2"
<<<<<<< HEAD
bitcoin = "0.32.6"
=======
bitcoin = { version = "0.32.6", features = ["serde"] }
>>>>>>> 16dea4c9
boilerplate = { version = "1.0.1", features = ["axum"] }
byteorder = "1.5.0"
clap = { version = "4.5.36", features = ["derive", "env"] }
derive_more = { version = "2.0.1", features = ["display"] }
futures = "0.3.31"
hex = "0.4.3"
html-escaper = "0.2.0"
lazy_static = "1.5.0"
mime_guess = "2.0.5"
primitive-types = "0.13.1"
rand = "0.9.1"
rust-embed = "8.7.1"
rustls = { version = "0.23.26", features = ["ring"] }
rustls-acme = { version = "0.13.0", features = ["axum"] }
serde = { version = "1.0.219", features = ["derive"] }
serde_json = "1.0.140"
serde_with = "3.14.0"
sqlx = { version =  "0.8.5", features = ["postgres", "runtime-tokio"] }
sysinfo = "0.35.1"
tokio = { version = "1.44.2", features = ["macros", "rt-multi-thread", "signal"] }
tokio-util = "0.7.15"
tower-http = { version = "0.6.2", features = ["auth", "fs", "set-header"] }
tracing = "0.1.41"
tracing-subscriber = { version =  "0.3.19", features = ["env-filter", "fmt"] }

[[bin]]
name = "para"
path = "src/bin/main.rs"

[lib]
name = "para"
path = "src/lib.rs"<|MERGE_RESOLUTION|>--- conflicted
+++ resolved
@@ -11,11 +11,8 @@
 anyhow = { version = "1.0.98", features = ["backtrace"] }
 axum = { version = "0.8.3", features = ["http2"] }
 axum-server = "0.7.2"
-<<<<<<< HEAD
-bitcoin = "0.32.6"
-=======
 bitcoin = { version = "0.32.6", features = ["serde"] }
->>>>>>> 16dea4c9
+bitcoincore-rpc = "0.19.0"
 boilerplate = { version = "1.0.1", features = ["axum"] }
 byteorder = "1.5.0"
 clap = { version = "4.5.36", features = ["derive", "env"] }
