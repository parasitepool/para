use super::*;

mod miner;
mod ping;
mod server;

#[derive(Debug, Parser)]
pub(crate) enum Subcommand {
    #[command(about = "Run a toy miner")]
    Miner(miner::Miner),
    #[command(about = "Measure Stratum ping for mining.subscribe method")]
    Ping(ping::Ping),
    #[command(about = "Run API server")]
    Server(server::Server),
}

impl Subcommand {
    pub(crate) fn run(self) -> Result {
        match self {
            Self::Miner(miner) => miner.run(),
            Self::Server(server) => {
                let handle = Handle::new();
                Runtime::new()?.block_on(async { server.run(handle).await })
            }
<<<<<<< HEAD
            Self::Miner(miner) => miner.run(),
            Self::Ping(ping) => {
                let handle = Handle::new();
                Runtime::new()?.block_on(async { ping.run(handle).await })
            }
=======
>>>>>>> a6bdbc18
        }
    }
}<|MERGE_RESOLUTION|>--- conflicted
+++ resolved
@@ -18,18 +18,14 @@
     pub(crate) fn run(self) -> Result {
         match self {
             Self::Miner(miner) => miner.run(),
+            Self::Ping(ping) => {
+                let handle = Handle::new();
+                Runtime::new()?.block_on(async { ping.run(handle).await })
+            }
             Self::Server(server) => {
                 let handle = Handle::new();
                 Runtime::new()?.block_on(async { server.run(handle).await })
             }
-<<<<<<< HEAD
-            Self::Miner(miner) => miner.run(),
-            Self::Ping(ping) => {
-                let handle = Handle::new();
-                Runtime::new()?.block_on(async { ping.run(handle).await })
-            }
-=======
->>>>>>> a6bdbc18
         }
     }
 }