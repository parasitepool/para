--- conflicted
+++ resolved
@@ -16,12 +16,8 @@
     worker: SocketAddr,
     reader: FramedRead<R, LinesCodec>,
     writer: FramedWrite<W, LinesCodec>,
-<<<<<<< HEAD
     workbase_receiver: watch::Receiver<Arc<Workbase>>,
-=======
-    template_receiver: watch::Receiver<Arc<BlockTemplate>>,
     cancel_token: CancellationToken,
->>>>>>> df46e570
     jobs: Jobs,
     state: State,
     address: Option<Address>,
@@ -41,24 +37,16 @@
         worker: SocketAddr,
         reader: R,
         writer: W,
-<<<<<<< HEAD
         workbase_receiver: watch::Receiver<Arc<Workbase>>,
-=======
-        template_receiver: watch::Receiver<Arc<BlockTemplate>>,
         cancel_token: CancellationToken,
->>>>>>> df46e570
     ) -> Self {
         Self {
             config,
             worker,
             reader: FramedRead::new(reader, LinesCodec::new_with_max_length(MAX_MESSAGE_SIZE)),
             writer: FramedWrite::new(writer, LinesCodec::new()),
-<<<<<<< HEAD
             workbase_receiver,
-=======
-            template_receiver,
             cancel_token,
->>>>>>> df46e570
             jobs: Jobs::new(),
             state: State::Init,
             address: None,
@@ -70,12 +58,8 @@
     }
 
     pub(crate) async fn serve(&mut self) -> Result {
-<<<<<<< HEAD
         let mut workbase_receiver = self.workbase_receiver.clone();
-=======
-        let mut template_receiver = self.template_receiver.clone();
         let cancel_token = self.cancel_token.clone();
->>>>>>> df46e570
 
         loop {
             tokio::select! {
