--- conflicted
+++ resolved
@@ -82,9 +82,8 @@
     stratum_endpoint: String,
     #[arg(long, help = "Stratum <USERNAME>.")]
     username: String,
-<<<<<<< HEAD
     #[arg(long, help = "Stratum <PASSWORD>")]
-    password: String,
+    password: Option<String>,
     #[arg(
         long,
         help = "Number of CPU cores to use (default: auto-detect)",
@@ -100,10 +99,6 @@
     _tokio_runtime: tokio::runtime::Runtime,
     performance_tracker: PerformanceTracker,
     shutdown_flag: Arc<AtomicBool>,
-=======
-    #[arg(long, help = "Stratum <PASSWORD>.")]
-    password: Option<String>,
->>>>>>> bf63e533
 }
 
 impl Miner {
@@ -199,8 +194,8 @@
 
         let result = Client::connect(
             (host, port),
-            &self.username,
-            &self.password,
+            self.username.clone(),
+            self.password.clone(),
             Duration::from_secs(10),
         )
         .await;
@@ -308,7 +303,6 @@
         }
     }
 
-<<<<<<< HEAD
     fn spawn_performance_monitor(
         &self,
         thread_pool: &rayon::ThreadPool,
@@ -321,17 +315,6 @@
             let mut interval = tokio::time::interval(Duration::from_secs(30));
             let mut last_hashes = 0u64;
             let mut last_time = std::time::Instant::now();
-=======
-            let address = resolve_stratum_endpoint(&self.stratum_endpoint).await?;
-
-            let client = Client::connect(
-                address,
-                self.username.clone(),
-                self.password.clone(),
-                Duration::from_secs(5),
-            )
-            .await?;
->>>>>>> bf63e533
 
             loop {
                 tokio::select! {
@@ -633,7 +616,7 @@
         let miner = Miner {
             stratum_endpoint: "localhost:42069".to_string(),
             username: "test_user".to_string(),
-            password: "x".to_string(),
+            password: Some("x".to_string()),
             cpu_cores: Some(2),
             monitor_performance: true,
         };
@@ -648,7 +631,7 @@
         let miner = Miner {
             stratum_endpoint: "localhost:42069".to_string(),
             username: "test_user".to_string(),
-            password: "x".to_string(),
+            password: Some("x".to_string()),
             cpu_cores: Some(2),
             monitor_performance: true,
         };
@@ -693,7 +676,7 @@
         let miner = Miner {
             stratum_endpoint: "127.0.0.1:12345".to_string(),
             username: "test_user".to_string(),
-            password: "x".to_string(),
+            password: Some("x".to_string()),
             cpu_cores: Some(1),
             monitor_performance: false,
         };
