--- conflicted
+++ resolved
@@ -85,7 +85,6 @@
     username: String,
     #[arg(long, help = "Stratum <PASSWORD>")]
     password: Option<String>,
-<<<<<<< HEAD
     #[arg(
         long,
         help = "Number of CPU cores to use (default: auto-detect)",
@@ -94,6 +93,8 @@
     cpu_cores: Option<usize>,
     #[arg(long, help = "Enable performance monitoring")]
     monitor_performance: bool,
+    #[arg(long, help = "Exit <ONCE> a share is found.")]
+    once: bool,
 }
 
 struct MinerRuntime {
@@ -101,10 +102,6 @@
     _tokio_runtime: tokio::runtime::Runtime,
     performance_tracker: PerformanceTracker,
     shutdown_flag: Arc<AtomicBool>,
-=======
-    #[arg(long, help = "Exit <ONCE> a share is found.")]
-    once: bool,
->>>>>>> 45709ff4
 }
 
 impl Miner {
@@ -222,7 +219,7 @@
     }
 
     async fn create_controller(&self, client: Client) -> Result<Controller> {
-        Controller::new(client, self.cpu_cores).await
+        Controller::new(client, self.cpu_cores, self.once).await
     }
 
     fn start_monitoring(
@@ -322,7 +319,6 @@
             let mut last_hashes = 0u64;
             let mut last_time = std::time::Instant::now();
 
-<<<<<<< HEAD
             loop {
                 tokio::select! {
                     _ = interval.tick() => {
@@ -330,9 +326,6 @@
                             info!("Performance monitor shutting down");
                             break;
                         }
-=======
-            let controller = Controller::new(client, self.once).await?;
->>>>>>> 45709ff4
 
                         let current_hashes = performance_tracker.hashes_completed.load(Ordering::Relaxed);
                         let accepted = performance_tracker.shares_accepted.load(Ordering::Relaxed);
@@ -629,6 +622,7 @@
             password: Some("x".to_string()),
             cpu_cores: Some(2),
             monitor_performance: true,
+            once: false,
         };
 
         let (host, port) = miner.parse_endpoint().unwrap();
@@ -644,6 +638,7 @@
             password: Some("x".to_string()),
             cpu_cores: Some(2),
             monitor_performance: true,
+            once: false,
         };
 
         let thread_pool_result = mining_utils::configure_rayon_for_mining(miner.cpu_cores);
@@ -689,6 +684,7 @@
             password: Some("x".to_string()),
             cpu_cores: Some(1),
             monitor_performance: false,
+            once: false,
         };
 
         let result = tokio::time::timeout(Duration::from_secs(15), miner.connect_client()).await;
