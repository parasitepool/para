--- conflicted
+++ resolved
@@ -232,14 +232,9 @@
                     .layer(Extension(database.clone()));
 
                 router = router
-<<<<<<< HEAD
                     .merge(Self::with_auth_router(&config, &settings, db_router))
-                    .merge(account_router(state.clone(), database));
-=======
-                    .merge(Self::with_auth_router(config.clone(), db_router))
-                    .merge(account_router(config.clone(), database.clone()))
-                    .merge(share_difficulty_router(config.clone(), database));
->>>>>>> f12cf586
+                    .merge(account_router(state.clone(), database.clone()))
+                    .merge(share_difficulty_router(state.clone(), database));
             }
             Err(err) => {
                 warn!("Failed to connect to PostgreSQL: {err}",);
