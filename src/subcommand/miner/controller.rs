--- conflicted
+++ resolved
@@ -53,16 +53,13 @@
         })
     }
 
-<<<<<<< HEAD
     pub(crate) async fn run(mut self) -> Result {
         info!(
             "Controller started with {} CPU cores configured",
             self.cpu_cores
         );
-=======
     pub(crate) async fn run(mut self) -> Result<Vec<Share>> {
         let mut shares = Vec::new();
->>>>>>> ea201f2a
 
         loop {
             tokio::select! {
@@ -80,17 +77,6 @@
                 Some((header, extranonce2, job_id)) = self.share_rx.recv() => {
                     info!("Valid share found: nonce={}, hash={:?}", header.nonce, header.block_hash());
 
-<<<<<<< HEAD
-                    if let Err(e) = self.client.submit(
-                        job_id,
-                        extranonce2,
-                        header.time.into(),
-                        header.nonce.into()
-                    ).await {
-                        warn!("Failed to submit share: {e}");
-                    } else {
-                        info!("Share submitted successfully!");
-=======
                     match self.client.submit(job_id.clone(), extranonce2.clone(), header.time.into(), header.nonce.into()).await {
                         Err(err) => warn!("Failed to submit share: {err}"),
                         Ok(submit) => {
@@ -104,7 +90,6 @@
                                 version_bits: submit.version_bits,
                             })
                         },
->>>>>>> ea201f2a
                     }
 
                     if self.once {
