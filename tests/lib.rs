--- conflicted
+++ resolved
@@ -34,12 +34,8 @@
 
 #[cfg(target_os = "linux")]
 use {
-<<<<<<< HEAD
     harness::bitcoind::Bitcoind,
-    para::subcommand::sync::{ShareBatch, SyncResponse, SyncSend},
-=======
     para::subcommand::sync::{ShareBatch, Sync, SyncResponse},
->>>>>>> 8c27cad4
     reqwest::Response,
     std::{
         io::stderr,
