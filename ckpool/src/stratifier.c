--- conflicted
+++ resolved
@@ -6162,12 +6162,8 @@
     json_set_string(val, "createinet", ckp->serverurl[client->server]);
     json_set_string(val, "workername", client->workername);
     json_set_string(val, "username", user->username);
-<<<<<<< HEAD
-    json_set_string(val, "lnurl", user->secondaryuserid);
-=======
     if (user->secondaryuserid)
         json_set_string(val, "lnurl", user->secondaryuserid);
->>>>>>> 16dea4c9
     json_set_string(val, "address", client->address);
     json_set_string(val, "agent", client->useragent);
 
@@ -8381,17 +8377,11 @@
     res = PQprepare(
         sdata->pg_conn, "insert_share",
         "INSERT INTO shares (blockheight, workinfoid, clientid, enonce1, nonce2, nonce, ntime, diff, sdiff, "
-<<<<<<< HEAD
-        "hash, result, reject_reason, error, errn, createdate, createby, createcode, createinet, workername, username, lnurl, "
-        "address, agent) "
-        "VALUES ($1, $2, $3, $4, $5, $6, $7, $8, $9, $10, $11, $12, $13, $14, $15, $16, $17, $18, $19, $20, $21, $22, $23)",
-=======
         "hash, result, reject_reason, error, errn, createdate, createby, createcode, createinet, workername, username, "
         "lnurl, "
         "address, agent) "
         "VALUES ($1, $2, $3, $4, $5, $6, $7, $8, $9, $10, $11, $12, $13, $14, $15, $16, $17, $18, $19, $20, $21, $22, "
         "$23)",
->>>>>>> 16dea4c9
         0, NULL);
 
     if (PQresultStatus(res) != PGRES_COMMAND_OK) {
